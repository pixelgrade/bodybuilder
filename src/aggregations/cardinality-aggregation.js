import _ from 'lodash'

/**
 * Construct a Cardinality aggregation
 *
<<<<<<< HEAD
 * @memberof Aggregations
 *
 * @param  {String} field Field name to aggregate over.
 * @param  {String} opts  Additional options to include in the aggregation.
 * @param  {String} name  Aggregation name. Defaults to agg_cardinality_<field>.
 * @return {Object}       Cardinality Aggregation.
=======
 * @param  {String} field  Field name to aggregate over.
 * @param  {String} [name] Aggregation name. Defaults to agg_cardinality_<field>.
 * @param  {Object} opts   Additional options to include in the aggregation.
 * @return {Object}        Cardinality Aggregation.
>>>>>>> 6def11c6
 */
export default function cardinalityAggregation(field, name, opts) {
  if (_.isObject(name)) {
    let tmp = opts
    opts = name
    name = tmp
  }

  name = name || `agg_cardinality_${field}`

  return {
    [name]: {
      cardinality: (() => _.merge({field}, opts))()
    }
  }
}<|MERGE_RESOLUTION|>--- conflicted
+++ resolved
@@ -3,19 +3,12 @@
 /**
  * Construct a Cardinality aggregation
  *
-<<<<<<< HEAD
  * @memberof Aggregations
  *
- * @param  {String} field Field name to aggregate over.
- * @param  {String} opts  Additional options to include in the aggregation.
- * @param  {String} name  Aggregation name. Defaults to agg_cardinality_<field>.
- * @return {Object}       Cardinality Aggregation.
-=======
  * @param  {String} field  Field name to aggregate over.
  * @param  {String} [name] Aggregation name. Defaults to agg_cardinality_<field>.
  * @param  {Object} opts   Additional options to include in the aggregation.
  * @return {Object}        Cardinality Aggregation.
->>>>>>> 6def11c6
  */
 export default function cardinalityAggregation(field, name, opts) {
   if (_.isObject(name)) {
