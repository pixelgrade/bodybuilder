import _ from 'lodash'

/**
 * Construct a Significant Terms aggregation.
 *
<<<<<<< HEAD
 * @memberof Aggregations
 *
 * @param  {String} field Field name to aggregate over.
 * @param  {String} name  Aggregation name. Defaults to agg_significant_terms_<field>.
 * @return {Object}       Significant Terms aggregation.
=======
 * @param  {String} field  Field name to aggregate over.
 * @param  {String} [name] Aggregation name. Defaults to agg_significant_terms_<field>.
 * @param  {Object} opts   Additional options to include in the aggregation.
 * @return {Object}        Significant Terms aggregation.
>>>>>>> 6def11c6
 */
export default function significantTermsAggregation(field, name, opts) {
  if (_.isObject(name)) {
    let tmp = opts
    opts = name
    name = tmp
  }

  name = name || `agg_significant_terms_${field}`

  return {
    [name]: {
      significant_terms: (() => _.merge({field}, opts))()
    }
  }
}<|MERGE_RESOLUTION|>--- conflicted
+++ resolved
@@ -3,18 +3,12 @@
 /**
  * Construct a Significant Terms aggregation.
  *
-<<<<<<< HEAD
  * @memberof Aggregations
  *
- * @param  {String} field Field name to aggregate over.
- * @param  {String} name  Aggregation name. Defaults to agg_significant_terms_<field>.
- * @return {Object}       Significant Terms aggregation.
-=======
  * @param  {String} field  Field name to aggregate over.
  * @param  {String} [name] Aggregation name. Defaults to agg_significant_terms_<field>.
  * @param  {Object} opts   Additional options to include in the aggregation.
  * @return {Object}        Significant Terms aggregation.
->>>>>>> 6def11c6
  */
 export default function significantTermsAggregation(field, name, opts) {
   if (_.isObject(name)) {
